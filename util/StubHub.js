--- conflicted
+++ resolved
@@ -24,7 +24,7 @@
     -> ['close', 'doc1']
 
   @example
-  
+
   ```js
   var hub = new StubHub(wss, store);
   ```
@@ -43,12 +43,6 @@
 }
 
 StubHub.Prototype = function() {
-  /*
-    Turns message into string and sends it over the wire
-  */
-  this._send = function(ws, message) {
-    ws.send(JSON.stringify(message));
-  };
 
   this.dispose = function() {
     this.wss.off(this);
@@ -104,7 +98,6 @@
     The first argument is always the websocket so we can respond to messages
     after some operations have been performed.
   */
-<<<<<<< HEAD
   this._onMessage = function(ws, msg) {
     msg = this.deserializeMessage(msg);
     var method = msg[0];
@@ -123,16 +116,6 @@
         console.error('CollabHub: unsupported message', method, msg);
     }
  };
-=======
-  this._onMessage = function(ws, data) {
-    var data = JSON.parse(data);
-    var method = data[0];
-    var args = data.splice(1);
-    args.unshift(ws);
-    // Call handler
-    this[method].apply(this, args);
-  };
->>>>>>> 730e5a68
 
   /*
     First thing the client sends to initialize the collaborative editing
@@ -153,70 +136,46 @@
     ws.documentId = documentId;
 
     if (change) {
-<<<<<<< HEAD
-      this.commit(ws, change, version);
-      // TODO: client should receive an openDone message too
-    } else {
-      this.store.getChanges(documentId, version, function(err, changes, headVersion) {
-        changes = changes.map(this.serializeChange);
-        var msg = ['openDone', headVersion, changes];
-        ws.send(this.serializeMessage(msg));
-=======
-      this._commit(documentId, change, version, function(err, newChange, serverVersion, serverChanges) {
-        this._send(ws, ['openDone', serverVersion, serverChanges]);
-        this._broadCastChange(ws, documentId, newChange, serverVersion);
->>>>>>> 730e5a68
+      this._commit(documentId, version, change, function(err, serverVersion, newChange, serverChanges) {
+        var msg = ['openDone', serverVersion, serverChanges.map(this.serializeChange)];
+        this._send(ws, msg);
+        this._broadCastChange(ws, documentId, serverVersion, newChange);
       }.bind(this));
     } else {
-      this.store.getChanges(documentId, version, function(err, changes, serverVersion) {
-        this._send(ws, ['openDone', serverVersion, changes]);
-      }.bind(this));      
+      this.store.getChanges(documentId, version, function(err, serverVersion, changes) {
+        var msg = ['openDone', serverVersion, changes.map(this.serializeChange)];
+        this._send(ws, msg);
+      }.bind(this));
     }
   };
 
-<<<<<<< HEAD
   /*
     Client wants to commit changes
   */
   this.commit = function(ws, documentId, clientVersion, change) {
-    var collaboratorSockets;
+    this._commit(documentId, clientVersion, change, function(err, serverVersion, newChange, serverChanges) {
+      this._broadCastChange(ws, documentId, serverVersion, newChange);
+      // confirm the new commit, providing the diff since last common version
+      var msg = ['commitDone', serverVersion];
+      if (serverChanges && serverChanges.length > 0) {
+        msg.push(serverChanges.map(this.serializeChange));
+      }
+      this._send(ws, msg);
+    }.bind(this));
+  };
+
+  this._commit = function(documentId, clientVersion, change, cb) {
     // Get latest doc version
     this.store.getVersion(documentId, function(err, headVersion) {
       if (headVersion === clientVersion) { // Fast forward update
         this.store.addChange(documentId, this.serializeChange(change), function(err, newVersion) {
-          // send confirmation to client that commited
-          var msg = ['commitDone', newVersion];
-          ws.send(this.serializeMessage(msg));
-          // Send changes to all other clients
-          collaboratorSockets = this.getCollaboratorSockets(ws, documentId);
-          forEach(collaboratorSockets, function(socket) {
-            var msg = ['update', newVersion, this.serializeChange(change)];
-            socket.send(this.serializeMessage(msg));
-          }.bind(this));
-=======
-  this._commit = function(documentId, rawChange, clientVersion, cb) {
-    var change = this._deserializeChange(rawChange);
-
-    // Get latest doc version
-    this.store.getVersion(documentId, function(err, headVersion) {
-      if (headVersion === clientVersion) { // Fast forward update
-        this.store.addChange(documentId, rawChange, function(err, newVersion) {
-          cb(null, rawChange, newVersion);
->>>>>>> 730e5a68
+          cb(null, newVersion, change);
         }.bind(this));
       } else { // Client changes need to be rebased to headVersion
         this.store.getChanges(documentId, clientVersion, function(err, changes) {
           // create clones of the changes for transformation
-          changes = changes.map(function(change) {
-<<<<<<< HEAD
-            return this.deserializeChange(change);
-          }.bind(this));
+          changes = changes.map(this.deserializeChange);
           var newChange = this.deserializeChange(change);
-=======
-            return this._deserializeChange(change);
-          });
-          var newChange = change.clone();
->>>>>>> 730e5a68
           // transform changes
           for (var i = 0; i < changes.length; i++) {
             DocumentChange.transformInplace(changes[i], newChange);
@@ -224,23 +183,8 @@
           // Serialize change for persistence and broadcast
           newChange = this._serializeChange(newChange);
           // apply the new change
-<<<<<<< HEAD
-          this.store.addChange(documentId, this.serializeChange(newChange), function(err, headVersion) {
-            // update the other collaborators with the new change
-            collaboratorSockets = this.getCollaboratorSockets(ws);
-            forEach(collaboratorSockets, function(socket) {
-              var msg = ['update', headVersion, this.serializeChange(newChange)];
-              socket.send(this.serializeMessage(msg));
-            }.bind(this));
-            // confirm the new commit, providing the diff since last common version
-            var msg = ['commitDone', headVersion, changes.map(function(change) {
-              return this.serializeChange(change);
-            }.bind(this))];
-            ws.send(this.serializeMessage(msg));
-=======
-          this.store.addChange(documentId, newChange, function(err, newVersion) {
-            cb(null, newChange, newVersion, changes.map(this._serializeChange.bind(this)));
->>>>>>> 730e5a68
+          this.store.addChange(documentId, this.serializeChange(newChange), function(err, newVersion) {
+            cb(null, newVersion, newChange, changes.map(this.serializeChange));
           });
 
         }.bind(this));
@@ -248,34 +192,21 @@
     }.bind(this));
   };
 
-<<<<<<< HEAD
-  this.serializeMessage = function(msg) {
-    return msg;
-=======
-  this._broadCastChange = function(ws, documentId, newChange, newVersion) {
+  this._broadCastChange = function(ws, documentId, newVersion, newChange) {
     // Send changes to all *other* clients
     var collaboratorSockets = this.getCollaboratorSockets(ws, documentId);
     forEach(collaboratorSockets, function(socket) {
-      this._send(socket, ['update', newVersion, newChange]);
+      var msg = ['update', newVersion, this.serializeChange(newChange)];
+      socket.send(this.serializeMessage(msg));
     }.bind(this));
   };
 
-  /*
-    Client wants to commit changes
-  */
-  this.commit = function(ws, documentId, rawChange, clientVersion) {
-    this._commit(documentId, rawChange, clientVersion, function(err, newChange, serverVersion, serverChanges) {
-      this._broadCastChange(ws, documentId, newChange, serverVersion);
-      // confirm the new commit, providing the diff since last common version
-      this._send(ws, ['commitDone', serverVersion, serverChanges]);
-    }.bind(this));
-  };
-
-  this._serializeChange = function(change) {
-    if (change) {
-      return change.serialize();
-    }
->>>>>>> 730e5a68
+  this._send = function(ws, msg) {
+    ws.send(this.serializeMessage(msg));
+  };
+
+  this.serializeMessage = function(msg) {
+    return msg;
   };
 
   this.deserializeMessage = function(msg) {
