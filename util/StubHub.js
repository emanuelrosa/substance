"use strict";

var EventEmitter = require('./EventEmitter');
var forEach = require('lodash/forEach');
var DocumentChange = require('../model/DocumentChange');
<<<<<<< HEAD
var CollabSession = require('../model/CollabSession');
=======
var uuid = require('./uuid');
>>>>>>> 649ca50f

/*
  Hub for realizing collaborative editing. Implements the server-end of the
  protocol.

  @class

  @param {WebsocketServer} wss a websocket server instance
  @param {Store} a substance changes store instance

  A typical communication flow between client and hub looks like this:

    -> ['open', 'doc1']
    <- ['open:confirmed']
    -> ['commit', [c1,c2,c3], 25]
    <- ['commit:confirmed']
    <- ['update', [c4,c5], 26]
    -> ['close', 'doc1']

  @example

  ```js
  var hub = new StubHub(wss, store);
  ```
*/


function StubHub(wss, store) {
  StubHub.super.apply(this);

  this.wss = wss;

  // where docs (change history is stored)
  this.store = store;

  this._connections = {};
  this._onConnection = this._onConnection.bind(this);
  this.wss.on('connection', this._onConnection);
}

StubHub.Prototype = function() {

  this.dispose = function() {
    this.wss.off(this);
  };

  /*
    For a given web socket get all other websockets (aka collaborators)

    collaborator(docId): client !== ws && ws.documentId === documentId
  */
  this.getCollaboratorSockets = function(ws, documentId) {
    var collabs = [];
    forEach(this.wss.clients, function(client) {
      if (client !== ws && ws.documentId === documentId) {
        collabs.push(client);
      }
    });
    return collabs;
  };

  /*
    When a new collaborator connects

    Note: No data is exchanged yet.
  */
  this._onConnection = function(ws) {
    // TODO: there is no way to disconnect a client
    var clientId = ws.clientId || uuid();
    console.log('clientId', clientId);
    var connection = {
      clientId: clientId,
      socket: ws,
      onMessage: this._onMessage.bind(this, ws)
    };
    if (this._connections[clientId]) {
      throw new Error('Client is already connected.');
    }
    this._connections[clientId] =  connection;
    ws.on('message', connection.onMessage);
  };

  /*
    Handling of client messages.

    Message comes in in the following format:

    ['open', 'doc13']

    We turn this into a method call internally:

    this.open(ws, 'doc13')

    The first argument is always the websocket so we can respond to messages
    after some operations have been performed.
  */
  this._onMessage = function(ws, msg) {
    msg = this.deserializeMessage(msg);
    var method = msg[0];
    var docId, version, change;
    switch(method) {
      case 'open':
      case 'commit':
        docId = msg[1];
        version = msg[2];
        if (msg[3]) {
          change = this.deserializeChange(msg[3]);
        }
        this[method](ws, docId, version, change);
        break;
      default:
        console.error('CollabHub: unsupported message', method, msg);
    }
 };

  /*
    First thing the client sends to initialize the collaborative editing
    session.

    @param ws
    @param documentId
    @param version The client's document version (0 if client starts with an empty doc)
    @param change pending client change

    Note: a client can reconnect having a pending change
    which is similar to the commit case
  */
  this.open = function(ws, documentId, version, change) {
    // We store the documentId on the socket instance. That way we know at which
    // document a client is looking at. ATM we support only one active doc editing
    // session per client.
    ws.documentId = documentId;

    if (change) {
      this._commit(documentId, version, change, function(err, serverVersion, newChange, serverChanges) {
        var msg = ['openDone', serverVersion, serverChanges.map(this.serializeChange)];
        this._send(ws, msg);
        this._broadCastChange(ws, documentId, serverVersion, newChange);
      }.bind(this));
    } else {
      this.store.getChanges(documentId, version, function(err, serverVersion, changes) {
        var msg = ['openDone', serverVersion, changes.map(this.serializeChange)];
        this._send(ws, msg);
      }.bind(this));
    }
  };

  /*
    Client wants to commit changes
  */
  this.commit = function(ws, documentId, clientVersion, change) {
    this._commit(documentId, clientVersion, change, function(err, serverVersion, newChange, serverChanges) {
      this._broadCastChange(ws, documentId, serverVersion, newChange);
      // confirm the new commit, providing the diff since last common version
      var msg = ['commitDone', serverVersion];
      if (serverChanges && serverChanges.length > 0) {
        msg.push(serverChanges.map(this.serializeChange));
      }
      this._send(ws, msg);
    }.bind(this));
  };

  this._commit = function(documentId, clientVersion, change, cb) {
    // Get latest doc version
    this.store.getVersion(documentId, function(err, headVersion) {
      if (headVersion === clientVersion) { // Fast forward update
        this.store.addChange(documentId, this.serializeChange(change), function(err, newVersion) {
          cb(null, newVersion, change);
        }.bind(this));
      } else { // Client changes need to be rebased to headVersion
        this.store.getChanges(documentId, clientVersion, function(err, changes) {
          // create clones of the changes for transformation
          changes = changes.map(this.deserializeChange);
          var newChange = this.deserializeChange(change);
          // transform changes
          for (var i = 0; i < changes.length; i++) {
            DocumentChange.transformInplace(changes[i], newChange);
          }
          // Serialize change for persistence and broadcast
          newChange = this._serializeChange(newChange);
          // apply the new change
          this.store.addChange(documentId, this.serializeChange(newChange), function(err, newVersion) {
            cb(null, newVersion, newChange, changes.map(this.serializeChange));
          });

        }.bind(this));
      }
    }.bind(this));
  };

  this._broadCastChange = function(ws, documentId, newVersion, newChange) {
    // Send changes to all *other* clients
    var collaboratorSockets = this.getCollaboratorSockets(ws, documentId);
    forEach(collaboratorSockets, function(socket) {
      var msg = ['update', newVersion, this.serializeChange(newChange)];
      socket.send(this.serializeMessage(msg));
    }.bind(this));
  };

  this._send = function(ws, msg) {
    ws.send(this.serializeMessage(msg));
  };

  this.serializeMessage = function(msg) {
    return msg;
  };

  this.deserializeMessage = function(msg) {
    return msg;
  };

  this.serializeChange = CollabSession.prototype.serializeChange;

  this.deserializeChange = CollabSession.prototype.deserializeChange;
};

EventEmitter.extend(StubHub);

module.exports = StubHub;<|MERGE_RESOLUTION|>--- conflicted
+++ resolved
@@ -3,11 +3,8 @@
 var EventEmitter = require('./EventEmitter');
 var forEach = require('lodash/forEach');
 var DocumentChange = require('../model/DocumentChange');
-<<<<<<< HEAD
 var CollabSession = require('../model/CollabSession');
-=======
 var uuid = require('./uuid');
->>>>>>> 649ca50f
 
 /*
   Hub for realizing collaborative editing. Implements the server-end of the
@@ -148,10 +145,12 @@
         this._broadCastChange(ws, documentId, serverVersion, newChange);
       }.bind(this));
     } else {
-      this.store.getChanges(documentId, version, function(err, serverVersion, changes) {
-        var msg = ['openDone', serverVersion, changes.map(this.serializeChange)];
-        this._send(ws, msg);
-      }.bind(this));
+      this.store.getChanges(documentId, version,
+        function(err, serverVersion, changes) {
+          var msg = ['openDone', serverVersion, changes.map(this.serializeChange)];
+          this._send(ws, msg);
+        }.bind(this)
+      );
     }
   };
 
@@ -178,22 +177,26 @@
           cb(null, newVersion, change);
         }.bind(this));
       } else { // Client changes need to be rebased to headVersion
-        this.store.getChanges(documentId, clientVersion, function(err, changes) {
-          // create clones of the changes for transformation
-          changes = changes.map(this.deserializeChange);
-          var newChange = this.deserializeChange(change);
-          // transform changes
-          for (var i = 0; i < changes.length; i++) {
-            DocumentChange.transformInplace(changes[i], newChange);
-          }
-          // Serialize change for persistence and broadcast
-          newChange = this._serializeChange(newChange);
-          // apply the new change
-          this.store.addChange(documentId, this.serializeChange(newChange), function(err, newVersion) {
-            cb(null, newVersion, newChange, changes.map(this.serializeChange));
-          });
-
-        }.bind(this));
+        this.store.getChanges(documentId, clientVersion,
+          function(err, serverVersion, changes) {
+            // create clones of the changes for transformation
+            changes = changes.map(this.deserializeChange);
+            var newChange = this.deserializeChange(change);
+            // transform changes
+            for (var i = 0; i < changes.length; i++) {
+              DocumentChange.transformInplace(changes[i], newChange);
+            }
+            // Serialize change for persistence and broadcast
+            newChange = this.serializeChange(newChange);
+            // apply the new change
+            this.store.addChange(documentId, this.serializeChange(newChange),
+              function(err, newVersion) {
+               cb(null, newVersion, newChange, changes.map(this.serializeChange));
+              }.bind(this)
+            );
+
+          }.bind(this)
+        );
       }
     }.bind(this));
   };
